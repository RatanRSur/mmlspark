// Copyright (C) Microsoft Corporation. All rights reserved.
// Licensed under the MIT License. See LICENSE in project root for information.

package com.microsoft.ml.spark

import org.apache.spark.SparkException
import org.apache.spark.ml.classification.LogisticRegression
import org.apache.spark.ml.linalg.DenseVector
import org.apache.spark.ml.linalg.SQLDataTypes.VectorType
import org.apache.spark.ml.util.{MLReadable, MLWritable}
import org.apache.spark.ml.{Pipeline, PipelineModel, PipelineStage}
import org.apache.spark.sql.types._
import org.apache.spark.sql.{DataFrame, Row}

class CNTKModelSuite extends LinuxOnly with CNTKTestUtils with RoundTripTestBase {

  // TODO: Move away from getTempDirectoryPath and have TestBase provide one

  def testModel(minibatchSize: Int = 10): CNTKModel = {
    new CNTKModel()
      .setModelLocation(session, modelPath)
      .setInputCol(inputCol)
      .setOutputCol(outputCol)
      .setMiniBatchSize(minibatchSize)
      .setOutputNodeIndices(Array(3))
  }
  val images = testImages(session)

  private def checkParameters(minibatchSize: Int) = {
    val model  = testModel(minibatchSize)
    val result = model.transform(images)
    compareToTestModel(result)
  }

  test("A CNTK model should be able to support setting the input and output node") {
    val model = testModel().setInputNode(0)
    val data = makeFakeData(session, 3, featureVectorLength)
    val result = model.transform(data)
    assert(result.select(outputCol).count() == 3)
  }

  test("A CNTK model should support finding a node by name") {
    val model = new CNTKModel()
      .setModelLocation(session, modelPath)
      .setInputCol(inputCol)
      .setOutputCol(outputCol)
      .setOutputNodeNames(Array("z"))

    val data   = makeFakeData(session, 3, featureVectorLength)
    val result = model.transform(data)
    assert(result.select(outputCol).collect()(0).getAs[DenseVector](0).size == 10)
    assert(result.select(outputCol).count() == 3)
  }

  test("throws useful exception when invalid node name is given") {
    val model = new CNTKModel()
      .setInputCol(inputCol)
      .setOutputCol(outputCol)
      .setOutputNodeNames(Array("nonexistant-node"))
      .setModelLocation(session, modelPath)

    val data = makeFakeData(session, 3, featureVectorLength)
    val se = intercept[SparkException] { model.transform(data).collect() }
    assert(se.getCause.isInstanceOf[IllegalArgumentException])
  }

  test("A CNTK model should work on doubles") {
    val model = testModel()
    val data   = makeFakeData(session, 3, featureVectorLength, outputDouble = true)
    val result = model.transform(data)
    assert(result.select(outputCol).collect()(0).getAs[DenseVector](0).size == 10)
    assert(result.count() == 3)
  }

  test("A CNTK model should output Vectors and interop with other estimators") {
    val model = testModel()
    val data   = makeFakeData(session, 3, featureVectorLength, outputDouble = true)
    val result = model.transform(data)
    assert(result.select(outputCol).schema.fields(0).dataType == VectorType)

    val predictions = new LogisticRegression()
      .setFeaturesCol(outputCol)
      .setLabelCol(labelCol)
      .fit(result)
      .transform(result)
    assert(predictions.select("prediction").collect().length == 3)
  }

  test("A CNTK model should have a default minibatch size") {
    val model = testModel()
    val result = model.transform(images)
    compareToTestModel(result)
  }

  test("A CNTK model should work on resized batches") {
    val model = testModel()
    val result = model.transform(images.repartition(1))
    compareToTestModel(result)
  }

  test("A CNTK model should work on an empty dataframe") {
    val images = session.createDataFrame(sc.emptyRDD[Row],
                                         StructType(
                                           StructField(inputCol, ArrayType(FloatType, false)) ::
                                             Nil))
    val model = testModel()
    val result = model.transform(images)
    assert(result.count == 0)
  }

  test("A CNTK Model should process images") {
    checkParameters(1)
    checkParameters(10)
    checkParameters(100)
  }

  test("A CNTK Model should be saveable") {
    val model = testModel()
    model.write.overwrite().save(saveFile)
    val modelLoaded = CNTKModel.load(saveFile)
    val result      = modelLoaded.transform(images)
    compareToTestModel(result)
  }

  test("A CNTK Model should be pipeline compatible") {
    val model  = testModel()
    val pipe   = new Pipeline().setStages(Array(model)).fit(images)
    pipe.write.overwrite().save(saveFile)
    val pipeLoaded = PipelineModel.load(saveFile)
    val result     = pipeLoaded.transform(images)
    compareToTestModel(result)
  }

  test("useful error message if invalid column name is given") {
    val model  = testModel().setInputCol("images")
    val pipe   = new Pipeline().setStages(Array(model)).fit(images)
    pipe.write.overwrite().save(saveFile)
    val pipeLoaded = PipelineModel.load(saveFile)
    assertThrows[IllegalArgumentException] {
      pipeLoaded.transform(images)
    }
  }

<<<<<<< HEAD
  test("supports multi in and multi out") {
    val model  = new CNTKModel().setModelLocation(session, modelPath)
                                .setInputCols(Array(inputCol, labelCol))
    model.write.overwrite().save(saveFile)
    val modelLoaded = CNTKModel.load(saveFile)
    import images.sparkSession.implicits._
    val oneHotEncodedLabels = Seq(1.0 +: Array.fill(9)(0.0)).toDF(labelCol)
    val dfWithLabels = images.crossJoin(oneHotEncodedLabels)
    val result = modelLoaded.transform(dfWithLabels)
    outputCols.foreach(colName => assert(result.columns.contains(colName)))
    result.show()
  }

  override def afterAll(): Unit = {
    new File(saveFile).delete()
    super.afterAll()
  }

=======
>>>>>>> 603df6d7
  val dfRoundTrip: DataFrame = images
  val reader: MLReadable[_] = CNTKModel
  val modelReader: MLReadable[_] = CNTKModel
  val stageRoundTrip: PipelineStage with MLWritable = testModel()

  test(" should roundtrip"){
    testRoundTrip()
  }
}<|MERGE_RESOLUTION|>--- conflicted
+++ resolved
@@ -141,7 +141,6 @@
     }
   }
 
-<<<<<<< HEAD
   test("supports multi in and multi out") {
     val model  = new CNTKModel().setModelLocation(session, modelPath)
                                 .setInputCols(Array(inputCol, labelCol))
@@ -152,16 +151,8 @@
     val dfWithLabels = images.crossJoin(oneHotEncodedLabels)
     val result = modelLoaded.transform(dfWithLabels)
     outputCols.foreach(colName => assert(result.columns.contains(colName)))
-    result.show()
   }
 
-  override def afterAll(): Unit = {
-    new File(saveFile).delete()
-    super.afterAll()
-  }
-
-=======
->>>>>>> 603df6d7
   val dfRoundTrip: DataFrame = images
   val reader: MLReadable[_] = CNTKModel
   val modelReader: MLReadable[_] = CNTKModel
